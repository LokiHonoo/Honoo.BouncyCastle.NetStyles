--- conflicted
+++ resolved
@@ -1,4 +1,4 @@
-﻿using Honoo.BouncyCastle;
+﻿using Honoo.BouncyCastle.NetStyles;
 using System;
 using System.Collections.Generic;
 
@@ -37,13 +37,17 @@
         private static void Demo()
         {
             ECDSA alg1 = (ECDSA)AsymmetricAlgorithm.Create(SignatureAlgorithmName.SHA256withECDSA);
-            IAsymmetricSignatureAlgorithm alg2 = AsymmetricAlgorithm.Create(SignatureAlgorithmName.SHA256withECDSA).GetSignatureInterface();
-
-            var pem = alg1.ExportPem(false);
-            alg2.ImportPem(pem);
-
-            byte[] signature = alg1.SignFinal(_input);
-            _ = alg2.VerifyFinal(_input, signature);
+            string pem = alg1.ExportPem(false);
+            if (SignatureAlgorithmName.TryGetAlgorithmName("sha256withecdsa", out SignatureAlgorithmName name))
+            {
+                IAsymmetricSignatureAlgorithm alg2 = AsymmetricAlgorithm.Create(name).GetSignatureInterface();
+                alg2.ImportPem(pem);
+
+                byte[] signature = alg1.SignFinal(_input);
+                alg2.VerifyUpdate(_input);
+                bool same = alg2.VerifyFinal(signature);
+                WriteResult(alg1.SignatureAlgorithm, same);
+            }
         }
 
         private static void DoAll()
@@ -65,7 +69,6 @@
             foreach (var algorithmName in algorithmNames)
             {
                 _total++;
-<<<<<<< HEAD
                 SignatureAlgorithmName.TryGetAlgorithmName(algorithmName.Name, out SignatureAlgorithmName algorithmName2);
                 var alg1 = AsymmetricAlgorithm.Create(algorithmName).GetSignatureInterface();
                 var alg2 = AsymmetricAlgorithm.Create(algorithmName2).GetSignatureInterface();
@@ -73,13 +76,6 @@
                 string pem2 = alg1.ExportPem(true);
                 string pem3 = alg1.ExportPem(false);
                 alg2.ImportPem(pem1, "12345");
-=======
-                var alg1 = AsymmetricAlgorithm.Create(algorithmName).GetSignatureInterface();
-                var alg2 = AsymmetricAlgorithm.Create(algorithmName).GetSignatureInterface();
-                string pem1 = alg1.ExportPem(true);
-                string pem2 = alg1.ExportPem(false);
-                alg2.ImportPem(pem1);
->>>>>>> 27de90e2
                 alg2.ImportPem(pem2);
                 alg2.ImportPem(pem3);
                 byte[] keyInfo1 = alg1.ExportKeyInfo(PBEAlgorithmName.PBEwithSHAand2KeyDESedeCBC, "12345");
@@ -106,13 +102,13 @@
                 _total++;
                 byte[] signature = alg1.SignFinal(_input);
                 SHA1 sha1 = new SHA1();
-                bool same = net.VerifySignature(sha1.ComputeHash(_input), signature);
+                bool same = net.VerifySignature(sha1.ComputeFinal(_input), signature);
                 WriteResult($"{alg1.SignatureAlgorithm} BC <--> NET", same);
             }
             {
                 _total++;
                 SHA1 sha1 = new SHA1();
-                byte[] signature = net.CreateSignature(sha1.ComputeHash(_input));
+                byte[] signature = net.CreateSignature(sha1.ComputeFinal(_input));
                 bool same = alg2.VerifyFinal(_input, signature);
                 WriteResult($"{alg2.SignatureAlgorithm} BC <--> NET", same);
             }
@@ -182,14 +178,16 @@
             net.ImportParameters(parameters);
             {
                 _total++;
-                byte[] signature = alg1.SignFinal(_input);
+                alg1.SignUpdate(_input);
+                byte[] signature = alg1.SignFinal();
                 bool same = net.VerifyData(_input, "SHA512", signature);
                 WriteResult($"{alg1.SignatureAlgorithm} BC <--> NET", same);
             }
             {
                 _total++;
                 byte[] signature = net.SignData(_input, "SHA512");
-                bool same = alg1.VerifyFinal(_input, signature);
+                alg2.VerifyUpdate(_input);
+                bool same = alg2.VerifyFinal(signature);
                 WriteResult($"{alg1.SignatureAlgorithm} BC <--> NET", same);
             }
             var paddings = (RSASignaturePaddingMode[])Enum.GetValues(typeof(RSASignaturePaddingMode));
